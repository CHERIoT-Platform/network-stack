// Copyright SCI Semiconductor and CHERIoT Contributors.
// SPDX-License-Identifier: MIT

#include <atomic>
#include <compartment-macros.h>
#include <debug.hh>
//#include <fail-simulator-on-error.h>
#include <locks.hh>
#include <platform-entropy.hh>
#include <platform-ethernet.hh>
#include <timeout.h>
#include <timeout.hh>
#include <vector>

using Debug = ConditionalDebug<false, "Firewall">;

#include "firewall.hh"

namespace
{
	// TODO These should probably be in their own library.
	uint16_t constexpr ntohs(uint16_t value)
	{
		return
#ifdef __LITTLE_ENDIAN__
		  __builtin_bswap16(value)
#else
		  value
#endif
		    ;
	}
	uint16_t constexpr htons(uint16_t value)
	{
		return
#ifdef __LITTLE_ENDIAN__
		  __builtin_bswap16(value)
#else
		  value
#endif
		    ;
	}
} // namespace

namespace
{

	/**
	 * EtherType values, for Ethernet headers.  These are defined in network
	 * byte order to avoid byte swapping.
	 */
	enum class EtherType : uint16_t
	{
		IPv4 = 0x0008,
#if CHERIOT_RTOS_OPTION_IPv6
		IPv6 = 0xDD86,
#endif
		ARP = 0x0608,
	};

	const char *ethertype_as_string(EtherType etherType)
	{
		switch (etherType)
		{
			case EtherType::IPv4:
				return "IPv4";
#if CHERIOT_RTOS_OPTION_IPv6
			case EtherType::IPv6:
				return "IPv6";
#endif
			case EtherType::ARP:
				return "ARP";
			default:
				return "Unknown";
		}
	}

	std::atomic<uint32_t> barrier;

	/**
	 * Base class for small table.  Factors out the common code that is generic
	 * to all small tables in no-inline methods so that the type-safe wrapper
	 * adds a very small amount of code.
	 */
	struct SmallTableBase
	{
		protected:
		/**
		 * Insert an element into a sorted buffer.
		 */
		__noinline void insert(void       *buffer,
		                       size_t      bufferSize,
		                       const void *element,
		                       size_t      elementSize)
		{
			// This currently does a linear search.  This is less code than a
			// binary search and we don't insert on a hot path, so this should
			// be fine.
			for (size_t i = 0; i < bufferSize; i += elementSize)
			{
				void *current = reinterpret_cast<uint8_t *>(buffer) + i;
				if (memcmp(current, element, elementSize) > 0)
				{
					memmove(reinterpret_cast<uint8_t *>(current) + elementSize,
					        current,
					        bufferSize - i);
					memcpy(current, element, elementSize);
					return;
				}
			}
			memcpy(reinterpret_cast<uint8_t *>(buffer) + bufferSize,
			       element,
			       elementSize);
		}

		/**
		 * Find an element in the sorted buffer.  This returns a pointer to the
		 * element if it's found or nullptr if it's not.
		 */
		__noinline void *binary_search(void       *buffer,
		                               size_t      bufferSize,
		                               const void *element,
		                               size_t      elementSize)
		{
			if (bufferSize > 0)
			{
				size_t low  = 0;
				size_t high = bufferSize / elementSize;
				while (low <= high)
				{
					size_t mid = low + (high - low) / 2;
					void  *current =
					  reinterpret_cast<uint8_t *>(buffer) + (mid * elementSize);
					int comparison = memcmp(current, element, elementSize);
					if (comparison == 0)
					{
						return current;
					}
					if (comparison < 0)
					{
						low = mid + 1;
					}
					else
					{
						high = mid - 1;
					}
				}
			}
			return nullptr;
		}

		/**
		 * Remove an element from the sorted buffer.
		 */
		__noinline bool remove(void       *buffer,
		                       size_t      bufferSize,
		                       const void *element,
		                       size_t      elementSize)
		{
			void *found =
			  binary_search(buffer, bufferSize, element, elementSize);
			if (found == nullptr)
			{
				return false;
			}
			void *next = reinterpret_cast<uint8_t *>(found) + elementSize;
			memmove(found,
			        next,
			        bufferSize - (reinterpret_cast<uint8_t *>(next) -
			                      reinterpret_cast<uint8_t *>(buffer)));
			return true;
		}

		/**
		 * Resizes the buffer if the capacity equals the size.
		 *
		 * Note: Unlike the other APIs, size and capacity here are measured in
		 * elements, not bytes.  This is inconsistent and would be terrible in
		 * a public API, but it's called in one place so the code-size
		 * reduction is worth the inconsistency.
		 */
		void *resize_if_needed(void  *buffer,
		                       size_t size,
		                       size_t capacity,
		                       size_t elementSize)
		{
			void *newBuffer = buffer;
			if (size == capacity)
			{
				Timeout t{UnlimitedTimeout};
				newBuffer = heap_allocate_array(
				  &t, MALLOC_CAPABILITY, capacity * 2, elementSize);
				memcpy(newBuffer, buffer, size * elementSize);
				free(buffer);
				buffer = newBuffer;
			}
			return buffer;
		}
	};

	/**
	 * A simple table of `T`s, stored as a sorted array.  This uses `memcmp` and
	 * `memcpy` to compare and copy elements and so requires that `T` is a
	 * trivial type.
	 *
	 * This never shrinks and does a full copy if it needs to grow.
	 */
	template<typename T>
	class SmallTable : public SmallTableBase
	{
		static_assert(std::is_trivial_v<T>, "T must be a trivial type");
		/**
		 * The buffer for the table.  We store all of the metadata in a single
		 * capability:
		 *
		 * The base address is the start of the buffer.
		 * The length defines the size of the buffer (the capacity).
		 * The address points to the end of the used portion of the buffer.
		 *
		 * This lets us store all three words of state of a `std::vector` in a
		 * single capability.  This works because the buffer is guaranteed to
		 * be representable.  Note that capacity may be rounded up, but integer
		 * division truncates towards zero and so the result remains correct.
		 */
		CHERI::Capability<T> buffer;
		__always_inline T   *base()
		{
			CHERI::Capability base{buffer};
			base.address() = buffer.base();
			return base;
		}

		/**
		 * Update the size by setting the address in the capability.
		 */
		void set_size(size_t size)
		{
			buffer.address() = buffer.base() + (size * sizeof(T));
		}

		public:
		/**
		 * Create a new small table with the given capacity.
		 */
		SmallTable(size_t size = 8)
		{
			buffer = static_cast<T *>(calloc(size, sizeof(T)));
		}

		/**
		 * Destroy the small table, freeing the buffer.
		 */
		~SmallTable()
		{
			free(buffer);
		}

		/**
		 * Returns the size of the table, computed from the address (end of the
		 * used buffer) and base.
		 */
		size_t size()
		{
			return (buffer.address() - buffer.base()) / sizeof(T);
		}

		/**
		 * Returns the capacity of the buffer (the length of the capability, as
		 * units of size T).
		 */
		size_t capacity()
		{
			return buffer.length() / sizeof(T);
		}

		/**
		 * Remove all elements from the table.
		 *
		 * Note: This does *not* free memory.
		 */
		void clear()
		{
			set_size(0);
		}

		/**
		 * Inserts a new element into the table.  Does nothing if the element is
		 * already present.
		 */
		void insert(const T &element)
		{
			// if (contains(element))
			{
				// return;
			}
			// If the capacity isn't large enough for the new element, resize.
			size_t currentSize = size();
			void  *currentBase =
			  resize_if_needed(base(), currentSize, capacity(), sizeof(T));
			SmallTableBase::insert(
			  currentBase, currentSize * sizeof(T), &element, sizeof(T));
			set_size(currentSize + 1);
		}

		/**
		 * Removes an element from the table.  Does nothing if the element is
		 * not present.
		 */
		void remove(const T &element)
		{
			if (SmallTableBase::remove(
			      base(), size() * sizeof(T), &element, sizeof(T)))
			{
				set_size(size() - 1);
			}
		}

		/**
		 * Removes an element from the table, identified by a pointer to the
		 * element.
		 */
		void remove(T *element)
		{
			memmove(element,
			        element + 1,
			        size() - ((reinterpret_cast<uint8_t *>(element + 1) -
			                   reinterpret_cast<uint8_t *>(base())) /
			                  sizeof(T)));
			set_size(size() - 1);
		}

		/**
		 * Returns true if the table contains the given element.
		 */
		bool contains(const T &element)
		{
			return binary_search(
			         base(), size() * sizeof(T), &element, sizeof(T)) !=
			       nullptr;
		}

		/**
		 * Returns a pointer (which can be used as a begin iterator) to the
		 * start of the table.
		 */
		T *begin()
		{
			return base();
		}

		/**
		 * Returns a pointer (which can be used as an end iterator) to the end
		 * of the table.
		 */
		T *end()
		{
			return buffer;
		}
	};

	/**
	 * Test the small table implementation (disabled unless we're debugging
	 * the small table explicitly).  If you enable this, make sure that you
	 * also enable Debug, or these tests won't actually do anything.
	 */
	void test_small_table()
	{
		if constexpr (false)
		{
			Debug::log("Testing small table");
			SmallTable<int> testSmallTable;
			Debug::log("Testing small table insert");
			testSmallTable.insert(1);
			testSmallTable.insert(2);
			testSmallTable.insert(5);
			testSmallTable.insert(3);
			testSmallTable.insert(4);
			testSmallTable.insert(7);
			auto printSmallTable = [&]() {
				int i = 0;
				for (auto v : testSmallTable)
				{
					Debug::log("Small table[{}] {}", i++, v);
				}
			};
			auto testSmallTableContains =
			  [&](std::initializer_list<int> array) {
				  for (int i : array)
				  {
					  Debug::Assert(testSmallTable.contains(i),
					                "Small table does not contain {}",
					                i);
				  }
			  };
			printSmallTable();
			Debug::Assert(testSmallTable.size() == 6,
			              "Small table size is wrong");
			Debug::Assert(testSmallTable.capacity() == 8,
			              "Small table capacity is wrong");
			Debug::log("Testing small table contains");
			testSmallTableContains({1, 2, 3, 4, 5, 7});
			Debug::log("Testing small table remove");
			testSmallTable.remove(5);
			printSmallTable();
			testSmallTableContains({1, 2, 3, 4, 7});
			testSmallTable.remove(1);
			testSmallTableContains({2, 3, 4, 7});
			testSmallTable.remove(2);
			testSmallTableContains({3, 4, 7});
			testSmallTable.remove(4);
			testSmallTableContains({3, 7});
			testSmallTable.remove(7);
			testSmallTableContains({3});
			testSmallTable.remove(3);
			printSmallTable();
			Debug::Assert(
			  testSmallTable.size() == 0,
			  "Small table size is wrong after removal ({}, expected 0}",
			  testSmallTable.size());
<<<<<<< HEAD
			Debug::log("Testing small table contains on a length 0 table");
			SmallTable<int> testSmallTableZeroLength(0);
			testSmallTableZeroLength.contains(1);
=======
			Debug::log("Testing small table pointer-based remove");
			testSmallTable.insert(1);
			testSmallTable.remove(testSmallTable.begin());
			Debug::Assert(
			  testSmallTable.size() == 0,
			  "Small table size is wrong after removal ({}, expected 0}",
			  testSmallTable.size());

>>>>>>> 7d0cf1fc
			Debug::log("Finished small table tests");
		}
	}

	/**
	 * This is used to synchronize with the TCP/IP stack during resets.
	 */
	std::atomic<uint8_t> *tcpipRestartState = nullptr;

	auto &lazy_network_interface()
	{
		static EthernetDevice interface;
		return interface;
	}

	FlagLockPriorityInherited sendLock;

	/**
	 * Ethernet MAC address.
	 */
	using MACAddress = std::array<uint8_t, 6>;

	/**
	 * Returns the MAC address for the network interface.
	 */
	MACAddress &mac_address()
	{
		static MACAddress macAddress = []() {
			auto &ethernet = lazy_network_interface();
			if constexpr (EthernetDevice::has_unique_mac_address())
			{
				return ethernet.mac_address_default();
			}
			else
			{
				std::array<uint8_t, 6> macAddress;
				EntropySource          entropy;
				for (auto &byte : macAddress)
				{
					byte = entropy();
				}
				// Set the local bit (second bit transmitted from first byte) to
				// 1 to indicate a locally administered MAC
				macAddress[0] |= 0b10;
				// Make sure that the broadcast bit is 0
				macAddress[0] &= ~0b1;
				Debug::log("MAC address: {}:{}:{}:{}:{}:{}",
				           macAddress[0],
				           macAddress[1],
				           macAddress[2],
				           macAddress[3],
				           macAddress[4],
				           macAddress[5]);
				return macAddress;
			}
		}();
		return macAddress;
	}

	/**
	 * Ethernet header.
	 */
	struct EthernetHeader
	{
		/**
		 * Destination MAC address.
		 */
		MACAddress destination;
		/**
		 * Source MAC address.
		 */
		MACAddress source;
		/**
		 * EtherType (the type of this Ethernet frame).
		 */
		EtherType etherType;
	} __packed;

	static_assert(sizeof(EthernetHeader) == 14);

	enum IPProtocolNumber : uint8_t
	{
		ICMP = 1,
		TCP  = 6,
		UDP  = 17,
	};

	static constexpr const uint16_t DhcpServerPort = 67;
	static constexpr const uint16_t DhcpClientPort = 68;

	struct IPv4Header
	{
		/**
		 * Version is in the low 4 bits, header length is in the high 4 bits.
		 */
		uint8_t versionAndHeaderLength;
		/**
		 * Differentiated Services Code Point is in the low six bits, Explicit
		 * Congestion Notification in the next two.
		 */
		uint8_t
		  differentiatedServicesCodePointAndExplicitCongestionNotification;
		/**
		 * Length of this packet.
		 */
		uint16_t packetLength;
		/**
		 * Identification, used when datagrams are fragmented.
		 */
		uint16_t identification;
		/**
		 * Fragment offset.
		 */
		uint16_t fragmentOffset;
		/**
		 * Time to live.
		 */
		uint8_t timeToLive;
		/**
		 * Protocol.
		 */
		IPProtocolNumber protocol;
		/**
		 * Header checksum.
		 */
		uint16_t headerChecksum;
		/**
		 * Source IP address.
		 */
		uint32_t sourceAddress;
		/**
		 * Destination IP address.
		 */
		uint32_t destinationAddress;

		/**
		 * Returns the offset of the start of the body of this packet.
		 */
		[[nodiscard]] size_t body_offset() const
		{
			return (versionAndHeaderLength & 0xf) * 4;
		}
	} __packed;

	struct TCPUDPCommonPrefix
	{
		uint16_t sourcePort;
		uint16_t destinationPort;
	} __packed;

	static_assert(sizeof(IPv4Header) == 20);

	/**
	 * Simple firewall table for IPv4 endpoints.
	 *
	 * This is intended to be reasonably fast for small numbers of rules and to
	 * have a low memory overhead.  It stores endpoints as a sorted array of
	 * addresses.  This means insertion and deletion is O(n) and lookup is
	 * O(log n).  Each connection typically requires a few KiBs of state, so
	 * we're unlikely to encounter systems where this is a problem in the near
	 * future.
	 */
	template<typename Address>
	class EndpointsTable
	{
		/**
		 * A permitted  tuple (source and destination address and port).
		 *
		 * We assume a single local address, so the local address is not stored.
		 */
		struct ConnectionTuple
		{
			Address  remoteAddress;
			uint16_t localPort;
			uint16_t remotePort;
			// A clang-tidy bug thinks that this should be = nullptr instead of
			// = default.
			auto operator<=>(const ConnectionTuple &) const = default; // NOLINT
		};
		SmallTable<ConnectionTuple> permittedTCPEndpoints;
		SmallTable<ConnectionTuple> permittedUDPEndpoints;
		FlagLockPriorityInherited   permittedEndpointsLock;

		using GuardedTable =
		  std::pair<LockGuard<decltype(permittedEndpointsLock)>,
		            decltype(permittedTCPEndpoints) &>;

		GuardedTable permitted_endpoints(IPProtocolNumber protocol)
		{
			Debug::Assert(protocol == IPProtocolNumber::TCP ||
			                protocol == IPProtocolNumber::UDP,
			              "Invalid protocol for firewall: {}",
			              protocol);
			return GuardedTable{LockGuard{permittedEndpointsLock},
			                    protocol == IPProtocolNumber::TCP
			                      ? permittedTCPEndpoints
			                      : permittedUDPEndpoints};
		}

		public:
		static EndpointsTable &instance()
		{
			static EndpointsTable table;
			return table;
		}

		void clear(IPProtocolNumber protocol)
		{
			auto guardedTable = permitted_endpoints(protocol);
			auto &[g, table]  = guardedTable;
			table.clear();
		}

		void remove_endpoint(IPProtocolNumber protocol,
		                     Address          endpoint,
		                     uint16_t         localPort,
		                     uint16_t         remotePort)
		{
			// Work around a bug in the clang-13 version of the static analyser
			// that does not correctly model the lifetimes of structured
			// bindings.
			// auto [g, table] = permitted_endpoints(protocol);
			auto guardedTable = permitted_endpoints(protocol);
			auto &[g, table]  = guardedTable;
			ConnectionTuple tuple{endpoint, localPort, remotePort};
			table.remove(tuple);
		}

		void add_endpoint(IPProtocolNumber protocol,
		                  Address          remoteAddress,
		                  uint16_t         localPort,
		                  uint16_t         remotePort)
		{
			// Work around a bug in the clang-13 version of the static analyser
			// that does not correctly model the lifetimes of structured
			// bindings.
			// auto [g, table] = permitted_endpoints(protocol);
			auto guardedTable = permitted_endpoints(protocol);
			auto &[g, table]  = guardedTable;
			ConnectionTuple tuple{remoteAddress, localPort, remotePort};
			table.insert(tuple);
		}

		void remove_endpoint(IPProtocolNumber protocol, uint16_t localPort)
		{
			// Work around a bug in the clang-13 version of the static analyser
			// that does not correctly model the lifetimes of structured
			// bindings.
			// auto [g, table] = permitted_endpoints(protocol);
			auto guardedTable = permitted_endpoints(protocol);
			auto &[g, table]  = guardedTable;
			// TODO: If we sorted by local port, we could make this O(log(n))
			// If we expect n to be < 8 (currently do) then that's too much
			// work.
			for (auto &tuple : table)
			{
				if (tuple.localPort == localPort)
				{
					table.remove(&tuple);
					break;
				}
			}
		}

		bool is_endpoint_permitted(IPProtocolNumber protocol,
		                           Address          endpoint,
		                           uint16_t         localPort,
		                           uint16_t         remotePort)
		{
			// Work around a bug in the clang-13 version of the static analyser
			// that does not correctly model the lifetimes of structured
			// bindings.
			// auto [g, table] = permitted_endpoints(protocol);
			auto guardedTable = permitted_endpoints(protocol);
			auto &[g, table]  = guardedTable;
			ConnectionTuple tuple{endpoint, localPort, remotePort};
			return table.contains(tuple);
		}
	};

	bool is_dhcp_reply(enum IPProtocolNumber protocol,
	                   bool                  isIngress,
	                   uint16_t              remotePort,
	                   uint16_t              localPort)
	{
		// A DHCP reply is an ingress UDP packet whose remote port
		// matches the DHCP server port, and whose local port matches
		// the DHCP client port.
		if (isIngress && (protocol == IPProtocolNumber::UDP) &&
		    (remotePort == htons(DhcpServerPort)) &&
		    (localPort == htons(DhcpClientPort)))
		{
			return true;
		}
		return false;
	}

	uint32_t          dnsServerAddress;
	_Atomic(uint32_t) dnsIsPermitted;

	bool packet_filter_ipv4(const uint8_t *data,
	                        size_t         length,
	                        uint32_t(IPv4Header::*remoteAddress),
	                        uint16_t(TCPUDPCommonPrefix::*localPort),
	                        uint16_t(TCPUDPCommonPrefix::*remotePort),
	                        bool permitBroadcast)
	{
		if (__predict_false(length < sizeof(IPv4Header)))
		{
			Debug::log("Dropping outbound IPv4 packet with length {}", length);
			return false;
		}
		auto *ipv4Header = reinterpret_cast<const IPv4Header *>(data);
		switch (ipv4Header->protocol)
		{
			// Drop all packets with unknown IP protocol types.
			default:
				Debug::log("Dropping IPv4 packet with unknown protocol {}",
				           ipv4Header->protocol);
				return false;
			case IPProtocolNumber::UDP:

				// Permit DNS requests during a DNS query.
				if (dnsIsPermitted > 0)
				{
					if (ipv4Header->*remoteAddress == dnsServerAddress)
					{
						Debug::log("Permitting DNS request");
						return true;
					}
				}
				if (permitBroadcast)
				{
					if (ipv4Header->*remoteAddress == 0xffffffff)
					{
						Debug::log("Permitting broadcast UDP packet");
						return true;
					}
				}
				[[fallthrough]];
			case IPProtocolNumber::TCP:
			{
				if (ipv4Header->body_offset() < sizeof(ipv4Header))
				{
					Debug::log("Body offset is {} but IPv4 header is {} bytes",
					           ipv4Header->body_offset(),
					           sizeof(ipv4Header));
					return false;
				}
				if (ipv4Header->body_offset() + sizeof(TCPUDPCommonPrefix) >
				    length)
				{
					Debug::log("Dropping IPv4 packet with length {}", length);
					return false;
				}
				auto *tcpudpHeader =
				  reinterpret_cast<const TCPUDPCommonPrefix *>(
				    data + ipv4Header->body_offset());
				uint32_t endpoint         = ipv4Header->*remoteAddress;
				uint16_t localPortNumber  = tcpudpHeader->*localPort;
				uint16_t remotePortNumber = tcpudpHeader->*remotePort;
				bool isIngress = (remoteAddress == &IPv4Header::sourceAddress);
				if (EndpointsTable<uint32_t>::instance().is_endpoint_permitted(
				      ipv4Header->protocol,
				      endpoint,
				      localPortNumber,
				      remotePortNumber))
				{
					Debug::log("Permitting {} {} {}.{}.{}.{}",
					           ipv4Header->protocol,
					           isIngress ? "from" : "to",
					           static_cast<int>(endpoint) & 0xff,
					           static_cast<int>(endpoint >> 8) & 0xff,
					           static_cast<int>(endpoint >> 16) & 0xff,
					           static_cast<int>(endpoint >> 24) & 0xff);
					return true;
				}
				// Permit DHCP replies
				if (is_dhcp_reply(ipv4Header->protocol,
				                  isIngress,
				                  remotePortNumber,
				                  localPortNumber))
				{
					return true;
				}
				return false;
			}
			break;
			case IPProtocolNumber::ICMP:
				// FIXME: Allow disabling ICMP.
				return true;
		}
	}

	bool packet_filter_egress(const uint8_t *data, size_t length)
	{
		EthernetHeader *ethernetHeader =
		  reinterpret_cast<EthernetHeader *>(const_cast<uint8_t *>(data));
		switch (ethernetHeader->etherType)
		{
			default:
				Debug::log("Dropping outbound frame with unknown EtherType {}",
				           ethertype_as_string(ethernetHeader->etherType));
				return false;
			// For now, permit all outbound ARP frames.  Eventually we may want
			// to do a bit more sanity checking.
			case EtherType::ARP:
				return true;
			case EtherType::IPv4:
			{
				static_assert(offsetof(TCPUDPCommonPrefix, sourcePort) == 0);
				static_assert(offsetof(TCPUDPCommonPrefix, destinationPort) ==
				              2);
				bool ret =
				  packet_filter_ipv4(data + sizeof(EthernetHeader),
				                     length - sizeof(EthernetHeader),
				                     &IPv4Header::destinationAddress,
				                     &TCPUDPCommonPrefix::sourcePort,
				                     &TCPUDPCommonPrefix::destinationPort,
				                     true);
				if (!ret)
				{
					Debug::log("Dropping outbound IPv4 packet");
				}
				else
				{
					Debug::log("Permitting outbound IPv4 packet");
				}
				return ret;
			}
#if CHERIOT_RTOS_OPTION_IPv6
			// For now, permit all outbound IPv6 packets.
			// FIXME: Check the firewall for IPv6!
			case EtherType::IPv6:
			{
				Debug::log("Permitting outbound IPv6 packet");
				return true;
				break;
			}
#endif
		}
		return false;
	}

	bool packet_filter_ingress(const uint8_t *data, size_t length)
	{
		uint32_t stateSnapshot = tcpipRestartState->load();
		if (stateSnapshot != 0 &&
		    ((stateSnapshot & RestartStateDriverKickedBit) == 0))
		{
			// We are in a reset and the driver has not yet been
			// restarted.
			Debug::log("Dropping packet due to network stack restart.");
			return false;
		}

		static constinit MACAddress broadcastMAC = {
		  0xff, 0xff, 0xff, 0xff, 0xff, 0xff};
		// Not a valid Ethernet frame (64 bytes including four-byte FCS, which
		// is stripped by this point).
		if (length < 60)
		{
			Debug::log("Dropping frame with length {}", length);
			return false;
		}
		EthernetHeader *ethernetHeader =
		  reinterpret_cast<EthernetHeader *>(const_cast<uint8_t *>(data));
		if ((ethernetHeader->destination != mac_address()) &&
		    (ethernetHeader->destination != broadcastMAC))
		{
			Debug::log(
			  "Dropping frame with destination MAC address {}:{}:{}:{}:{}:{}",
			  ethernetHeader->destination[0],
			  ethernetHeader->destination[1],
			  ethernetHeader->destination[2],
			  ethernetHeader->destination[3],
			  ethernetHeader->destination[4],
			  ethernetHeader->destination[5]);
			return false;
		}
		switch (ethernetHeader->etherType)
		{
#if CHERIOT_RTOS_OPTION_IPv6
			// For now, testing with v6 disabled.
			// FIXME: Check the firewall for IPv6!
			case EtherType::IPv6:
				return true;
#endif
			case EtherType::ARP:
				Debug::log("Saw ARP frame");
				return true;
			case EtherType::IPv4:
				return packet_filter_ipv4(data + sizeof(EthernetHeader),
				                          length - sizeof(EthernetHeader),
				                          &IPv4Header::sourceAddress,
				                          &TCPUDPCommonPrefix::destinationPort,
				                          &TCPUDPCommonPrefix::sourcePort,
				                          false);
			default:
				return false;
		}

		return false;
	}

	std::atomic<uint32_t> receivedCounter;

} // namespace

bool ethernet_send_frame(uint8_t *frame, size_t length)
{
	// We do not check the frame and length here, because we do not use it
	// in the firewall (we pass it on to untouched to the driver). We
	// consider it the driver's job to check the pointer before using it.
	LockGuard g{sendLock};
	auto     &ethernet = lazy_network_interface();
	return ethernet.send_frame(frame, length, packet_filter_egress);
}

void __cheri_compartment("Firewall") ethernet_run_driver()
{
	// Test the small table (does nothing in release builds).
	test_small_table();
	// Sleep until the driver is initialized.
	for (int barrierState = barrier; barrier != 2;)
	{
		barrier.wait(barrierState);
	}
	auto &interface = lazy_network_interface();

	while (true)
	{
		uint32_t lastInterrupt = interface.receive_interrupt_value();
		int      packets       = 0;
		// Debug::log("Receive interrupt value: {}", lastInterrupt);
		//  Debug::log("Checking for frames");
		while (auto maybeFrame = interface.receive_frame())
		{
			packets++;
			auto &frame = *maybeFrame;
			if (packet_filter_ingress(frame.buffer, frame.length))
			{
				ethernet_receive_frame(frame.buffer, frame.length);
			}
		}
		receivedCounter += packets;
		// Sleep until the next frame arrives
		Timeout t{UnlimitedTimeout};
		// Timeout t{MS_TO_TICKS(1000)}; // For debugging, don't wait forever
		interface.receive_interrupt_complete(&t, lastInterrupt);
	}
	Debug::log("Driver thread exiting");
}

bool ethernet_link_is_up()
{
	auto &ethernet = lazy_network_interface();
	Debug::log("Querying link status ({})", ethernet.phy_link_status());
	return ethernet.phy_link_status();
}

void firewall_dns_server_ip_set(uint32_t ip)
{
	// This is potentially racy but, since it's called very early in network
	// stack initialisation, it's not worth worrying about an attacker being
	// able to control it.  We should eventually allow changing this as DHCP
	// leases expire.
	if (dnsServerAddress == 0)
	{
		dnsServerAddress = ip;
	}
	Debug::log("DNS server address set to {}", ip);
}

void firewall_permit_dns(bool dnsIsPermitted)
{
	::dnsIsPermitted += dnsIsPermitted ? 1 : -1;
}

void firewall_add_tcpipv4_endpoint(uint32_t remoteAddress,
                                   uint16_t localPort,
                                   uint16_t remotePort)
{
	EndpointsTable<uint32_t>::instance().add_endpoint(
	  IPProtocolNumber::TCP, remoteAddress, localPort, remotePort);
}

void firewall_add_udpipv4_endpoint(uint32_t remoteAddress,
                                   uint16_t localPort,
                                   uint16_t remotePort)
{
	EndpointsTable<uint32_t>::instance().add_endpoint(
	  IPProtocolNumber::UDP, remoteAddress, localPort, remotePort);
}

void firewall_remove_tcpipv4_endpoint(uint16_t localPort)
{
	EndpointsTable<uint32_t>::instance().remove_endpoint(IPProtocolNumber::TCP,
	                                                     localPort);
}

void firewall_remove_udpipv4_local_endpoint(uint16_t localPort)
{
	EndpointsTable<uint32_t>::instance().remove_endpoint(IPProtocolNumber::UDP,
	                                                     localPort);
}

void firewall_remove_udpipv4_remote_endpoint(uint32_t remoteAddress,
                                             uint16_t localPort,
                                             uint16_t remotePort)
{
	EndpointsTable<uint32_t>::instance().remove_endpoint(
	  IPProtocolNumber::UDP, remoteAddress, localPort, remotePort);
}

namespace
{

	/**
	 * IPv6 address.
	 *
	 * This should be `std::array<uint8_t, 16>` but our version of `std::array`
	 * does not yet have a three-way comparison operator.
	 */
	struct IPv6Address
	{
		/**
		 * The bytes of the address.
		 */
		uint8_t bytes[16];
		/**
		 * Returns a pointer to the bytes of this address.
		 */
		auto data()
		{
			return bytes;
		}
		/**
		 * Returns the size of an address.
		 */
		[[nodiscard]] size_t size() const
		{
			return sizeof(bytes);
		}
		/// Comparison operator.
		// A clang-tidy bug thinks that this should be = nullptr instead of =
		// default.
		auto operator<=>(const IPv6Address &) const = default; // NOLINT
	};

	/**
	 * Defensively copy the address, returns nullopt if the address is invalid.
	 */
	std::optional<IPv6Address> copy_address(const uint8_t *address)
	{
		IPv6Address copy;
		if (!blocking_forever<heap_claim_fast>(address, nullptr) ||
		    !CHERI::check_pointer<CHERI::PermissionSet{
		      CHERI::Permission::Load}>(address, copy.size()))
		{
			Debug::log("Invalid IPv6 address {}", address);
			return std::nullopt;
		}
		memcpy(copy.data(), address, copy.size());
		return copy;
	}
} // namespace

#if CHERIOT_RTOS_OPTION_IPv6
void firewall_add_tcpipv6_endpoint(uint8_t *remoteAddress,
                                   uint16_t localPort,
                                   uint16_t remotePort)
{
	if (auto copy = copy_address(remoteAddress))
	{
		EndpointsTable<IPv6Address>::instance().add_endpoint(
		  IPProtocolNumber::TCP, *copy, localPort, remotePort);
	}
}

void firewall_add_udpipv6_endpoint(uint8_t *remoteAddress,
                                   uint16_t localPort,
                                   uint16_t remotePort)
{
	if (auto copy = copy_address(remoteAddress))
	{
		EndpointsTable<IPv6Address>::instance().add_endpoint(
		  IPProtocolNumber::UDP, *copy, localPort, remotePort);
	}
}

void firewall_remove_tcpipv6_endpoint(uint16_t localPort)
{
	EndpointsTable<IPv6Address>::instance().remove_endpoint(
	  IPProtocolNumber::TCP, localPort);
}

void firewall_remove_udpipv6_local_endpoint(uint16_t localPort)
{
	EndpointsTable<IPv6Address>::instance().remove_endpoint(
	  IPProtocolNumber::UDP, localPort);
}

void firewall_remove_udpipv6_remote_endpoint(uint8_t *remoteAddress,
                                             uint16_t localPort,
                                             uint16_t remotePort)
{
	if (auto copy = copy_address(remoteAddress))
	{
		EndpointsTable<IPv6Address>::instance().remove_endpoint(
		  IPProtocolNumber::UDP, *copy, localPort, remotePort);
	}
}
#endif

bool ethernet_driver_start(std::atomic<uint8_t> *state)
{
	if (tcpipRestartState == nullptr)
	{
		if (!CHERI::check_pointer<CHERI::PermissionSet{
		      CHERI::Permission::Load, CHERI::Permission::Global}>(
		      state, sizeof(*state)))
		{
			Debug::log("Invalid TCP/IP state pointer {}", state);
			return false;
		}
		tcpipRestartState = state;
	}
	if (tcpipRestartState->load() != 0)
	{
		// This is a restart, no need to actually reset the driver.
		// Instead, just remove all firewall entries.
		Debug::log("Network stack restart: clearing all entries.");
		EndpointsTable<IPv6Address>::instance().clear(IPProtocolNumber::UDP);
		EndpointsTable<IPv6Address>::instance().clear(IPProtocolNumber::TCP);
		EndpointsTable<uint32_t>::instance().clear(IPProtocolNumber::UDP);
		EndpointsTable<uint32_t>::instance().clear(IPProtocolNumber::TCP);
		return true;
	}
	// Protect against double entry.  If the barrier state is 0, no
	// initialisation has happened and we should proceed.  If it's 1, we're in
	// the middle of initialisation, if it's 2 then initialisation is done.  In
	// any non-zero case, we should not try to do anything.
	uint32_t expected = 0;
	if (!barrier.compare_exchange_strong(expected, 1))
	{
		return false;
	}
	Debug::log("Initialising network interface");
	auto &ethernet = lazy_network_interface();
	ethernet.mac_address_set(mac_address());
	// Poke the barrier and make the driver thread start.
	barrier = 2;
	barrier.notify_one();
	return true;
}

uint8_t *firewall_mac_address_get()
{
	CHERI::Capability ret{mac_address().data()};
	ret.permissions() &= {CHERI::Permission::Load, CHERI::Permission::Global};
	Debug::Assert(ret.bounds() == 6, "Invalid MAC address bounds");
	return ret;
}<|MERGE_RESOLUTION|>--- conflicted
+++ resolved
@@ -416,12 +416,11 @@
 			  testSmallTable.size() == 0,
 			  "Small table size is wrong after removal ({}, expected 0}",
 			  testSmallTable.size());
-<<<<<<< HEAD
 			Debug::log("Testing small table contains on a length 0 table");
 			SmallTable<int> testSmallTableZeroLength(0);
 			testSmallTableZeroLength.contains(1);
-=======
-			Debug::log("Testing small table pointer-based remove");
+
+      Debug::log("Testing small table pointer-based remove");
 			testSmallTable.insert(1);
 			testSmallTable.remove(testSmallTable.begin());
 			Debug::Assert(
@@ -429,7 +428,6 @@
 			  "Small table size is wrong after removal ({}, expected 0}",
 			  testSmallTable.size());
 
->>>>>>> 7d0cf1fc
 			Debug::log("Finished small table tests");
 		}
 	}
